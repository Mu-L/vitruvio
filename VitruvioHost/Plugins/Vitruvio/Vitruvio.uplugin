{
	"FileVersion": 3,
<<<<<<< HEAD
	"Version": 2,
	"VersionName": "2021.0 (CE SDK v2.6.8135)",
=======
	"Version": 3,
	"VersionName": "2021.0 (CE SDK v2.4.7316)",
>>>>>>> 443b84d5
	"FriendlyName": "Vitruvio",
	"Description": "Vitruvio adds support for CityEngine's procedural runtime (PRT)",
	"Category": "Misc",
	"CreatedBy": "Esri",
	"CreatedByURL": "https://www.esri.com/en-us/home",
	"DocsURL": "https://github.com/Esri/vitruvio/blob/master/doc/usage.md",
	"MarketplaceURL": "com.epicgames.launcher://ue/marketplace/product/9bf931969c174491bd9a7ca517a40653",
	"EngineVersion": "5.0",
	"CanContainContent": true,
	"IsBetaVersion": false,
	"IsExperimentalVersion": false,
	"Installed": true,
	"Modules": [
		{
			"Name": "Vitruvio",
			"Type": "Runtime",
			"LoadingPhase": "PostDefault",
			"WhitelistPlatforms": [
				"Win64"
			]
		},
		{
			"Name": "VitruvioEditor",
			"Type": "Editor",
			"LoadingPhase": "Default",
			"WhitelistPlatforms": [
				"Win64"
			]
		}
	]
}<|MERGE_RESOLUTION|>--- conflicted
+++ resolved
@@ -1,40 +1,35 @@
-{
-	"FileVersion": 3,
-<<<<<<< HEAD
-	"Version": 2,
-	"VersionName": "2021.0 (CE SDK v2.6.8135)",
-=======
-	"Version": 3,
-	"VersionName": "2021.0 (CE SDK v2.4.7316)",
->>>>>>> 443b84d5
-	"FriendlyName": "Vitruvio",
-	"Description": "Vitruvio adds support for CityEngine's procedural runtime (PRT)",
-	"Category": "Misc",
-	"CreatedBy": "Esri",
-	"CreatedByURL": "https://www.esri.com/en-us/home",
-	"DocsURL": "https://github.com/Esri/vitruvio/blob/master/doc/usage.md",
-	"MarketplaceURL": "com.epicgames.launcher://ue/marketplace/product/9bf931969c174491bd9a7ca517a40653",
-	"EngineVersion": "5.0",
-	"CanContainContent": true,
-	"IsBetaVersion": false,
-	"IsExperimentalVersion": false,
-	"Installed": true,
-	"Modules": [
-		{
-			"Name": "Vitruvio",
-			"Type": "Runtime",
-			"LoadingPhase": "PostDefault",
-			"WhitelistPlatforms": [
-				"Win64"
-			]
-		},
-		{
-			"Name": "VitruvioEditor",
-			"Type": "Editor",
-			"LoadingPhase": "Default",
-			"WhitelistPlatforms": [
-				"Win64"
-			]
-		}
-	]
+{
+	"FileVersion": 3,
+	"Version": 3,
+	"VersionName": "2021.0 (CE SDK v2.6.8135)",
+	"FriendlyName": "Vitruvio",
+	"Description": "Vitruvio adds support for CityEngine's procedural runtime (PRT)",
+	"Category": "Misc",
+	"CreatedBy": "Esri",
+	"CreatedByURL": "https://www.esri.com/en-us/home",
+	"DocsURL": "https://github.com/Esri/vitruvio/blob/master/doc/usage.md",
+	"MarketplaceURL": "com.epicgames.launcher://ue/marketplace/product/9bf931969c174491bd9a7ca517a40653",
+	"EngineVersion": "5.0",
+	"CanContainContent": true,
+	"IsBetaVersion": false,
+	"IsExperimentalVersion": false,
+	"Installed": true,
+	"Modules": [
+		{
+			"Name": "Vitruvio",
+			"Type": "Runtime",
+			"LoadingPhase": "PostDefault",
+			"WhitelistPlatforms": [
+				"Win64"
+			]
+		},
+		{
+			"Name": "VitruvioEditor",
+			"Type": "Editor",
+			"LoadingPhase": "Default",
+			"WhitelistPlatforms": [
+				"Win64"
+			]
+		}
+	]
 }