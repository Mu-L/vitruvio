--- conflicted
+++ resolved
@@ -1,392 +1,381 @@
-/* Copyright 2021 Esri
- *
- * Licensed under the Apache License Version 2.0 (the "License");
- * you may not use this file except in compliance with the License.
- * You may obtain a copy of the License at
- *
- *     http://www.apache.org/licenses/LICENSE-2.0
- *
- * Unless required by applicable law or agreed to in writing, software
- * distributed under the License is distributed on an "AS IS" BASIS,
- * WITHOUT WARRANTIES OR CONDITIONS OF ANY KIND, either express or implied.
- * See the License for the specific language governing permissions and
- * limitations under the License.
- */
-
-#pragma once
-
-#include "AttributeConversion.h"
-
-#include "AnnotationParsing.h"
-
-#include "PRTTypes.h"
-#include "PRTUtils.h"
-#include "RuleAttributes.h"
-
-namespace
-{
-const FString DEFAULT_STYLE = TEXT("Default");
-
-std::vector<const wchar_t*> ToPtrVector(const TArray<FString>& Input)
-{
-	std::vector<const wchar_t*> PtrVec(Input.Num());
-	for (size_t i = 0; i < Input.Num(); i++)
-		PtrVec[i] = *Input[i];
-	return PtrVec;
-}
-
-URuleAttribute* CreateAttribute(const AttributeMapUPtr& AttributeMap, const prt::RuleFileInfo::Entry* AttrInfo, UObject* const Outer)
-{
-	const std::wstring Name(AttrInfo->getName());
-	const FName AttributeName = WCHAR_TO_TCHAR(Name.c_str());;
-	switch (AttrInfo->getReturnType())
-	{
-	case prt::AAT_BOOL:
-	{
-		UBoolAttribute* BoolAttribute = NewObject<UBoolAttribute>(Outer);
-		BoolAttribute->Value = AttributeMap->getBool(Name.c_str());
-		BoolAttribute->SetFlags(RF_Transactional);
-		return BoolAttribute;
-	}
-	case prt::AAT_INT:
-	case prt::AAT_FLOAT:
-	{
-		UFloatAttribute* FloatAttribute = NewObject<UFloatAttribute>(Outer);
-		FloatAttribute->Value = AttributeMap->getFloat(Name.c_str());
-		FloatAttribute->SetFlags(RF_Transactional);
-		return FloatAttribute;
-	}
-	case prt::AAT_STR:
-	{
-		UStringAttribute* StringAttribute = NewObject<UStringAttribute>(Outer);
-		StringAttribute->Value = WCHAR_TO_TCHAR(AttributeMap->getString(Name.c_str()));
-		StringAttribute->SetFlags(RF_Transactional);
-		return StringAttribute;
-	}
-	case prt::AAT_STR_ARRAY:
-	{
-		UStringArrayAttribute* StringArrayAttribute = NewObject<UStringArrayAttribute>(Outer);
-		size_t Count = 0;
-		const wchar_t* const* Arr = AttributeMap->getStringArray(Name.c_str(), &Count);
-		for (size_t Index = 0; Index < Count; Index++)
-		{
-			StringArrayAttribute->Values.Add(Arr[Index]);
-		}
-		StringArrayAttribute->SetFlags(RF_Transactional);
-		return StringArrayAttribute;
-	}
-	case prt::AAT_BOOL_ARRAY:
-	{
-		UBoolArrayAttribute* BoolArrayAttribute = NewObject<UBoolArrayAttribute>(Outer);
-		size_t Count = 0;
-		const bool* Arr = AttributeMap->getBoolArray(Name.c_str(), &Count);
-		for (size_t Index = 0; Index < Count; Index++)
-		{
-			BoolArrayAttribute->Values.Add(Arr[Index]);
-		}
-		BoolArrayAttribute->SetFlags(RF_Transactional);
-		return BoolArrayAttribute;
-	}
-	case prt::AAT_FLOAT_ARRAY:
-	{
-		UFloatArrayAttribute* FloatArrayAttribute = NewObject<UFloatArrayAttribute>(Outer);
-		size_t Count = 0;
-		const double* Arr = AttributeMap->getFloatArray(Name.c_str(), &Count);
-		for (size_t Index = 0; Index < Count; Index++)
-		{
-			FloatArrayAttribute->Values.Add(Arr[Index]);
-		}
-		FloatArrayAttribute->SetFlags(RF_Transactional);
-		return FloatArrayAttribute;
-	}
-	case prt::AAT_UNKNOWN:
-	case prt::AAT_VOID:
-
-	default:
-		return nullptr;
-	}
-}
-
-struct FGroupOrderKey
-{
-	TArray<FString> Groups;
-	FString ImportPath;
-
-	explicit FGroupOrderKey(const URuleAttribute& Attribute)
-	{
-		Groups = Attribute.Groups;
-		ImportPath = Attribute.ImportPath;
-	}
-
-	friend bool operator==(const FGroupOrderKey& A, const FGroupOrderKey& B)
-	{
-		const bool bGroupsEqual = A.Groups == B.Groups;
-		const bool bImportPathEqual = A.ImportPath.Equals(B.ImportPath);
-		return bGroupsEqual && bImportPathEqual;
-	}
-
-	friend bool operator!=(const FGroupOrderKey& Lhs, const FGroupOrderKey& RHS)
-	{
-		return !(Lhs == RHS);
-	}
-
-	friend uint32 GetTypeHash(const FGroupOrderKey& Object)
-	{
-		uint32 Hash = 0x844310C5;
-		for (const auto& Group : Object.Groups)
-		{
-			Hash = HashCombine(Hash, GetTypeHash(Group));
-		}
-		return HashCombine(Hash, GetTypeHash(Object.ImportPath));
-	}
-};
-
-constexpr int AttributeGroupOrderNone = INT32_MAX;
-
-// maps the highest attribute order from all attributes within a group to its group string key
-TMap<FGroupOrderKey, int> GetGlobalGroupOrderMap(const TMap<FString, URuleAttribute*>& Attributes) {
-	TMap<FGroupOrderKey,int> GlobalGroupOrderMap;
-	
-	for (const auto& AttributeTuple : Attributes) {
-		URuleAttribute* Attribute = AttributeTuple.Value;
-		TArray<FString> CurrGroups;
-		for (const FString& CurrGroup : Attribute->Groups) {
-			CurrGroups.Add(CurrGroup);
-
-			int& ValueRef = GlobalGroupOrderMap.FindOrAdd(FGroupOrderKey(*Attribute), AttributeGroupOrderNone);
-			ValueRef = FMath::Min(ValueRef, Attribute->GroupOrder);
-		}
-	}
-	return GlobalGroupOrderMap;
-}
-
-bool IsAttributeBeforeOther(const URuleAttribute& Attribute, const URuleAttribute& OtherAttribute, const TMap<FGroupOrderKey,int> GlobalGroupOrderMap)
-{
-	auto AreStringsInAlphabeticalOrder = [](const FString A, const FString B) {
-		return A.ToLower() < B.ToLower();
-	};
-	
-	auto AreImportPathsInOrder = [&](const URuleAttribute& A, const URuleAttribute& B) {
-		// sort main rule attributes before the rest
-		if (A.ImportPath.Len() == 0 && B.ImportPath.Len() > 0)
-		{
-			return true;
-		}
-		
-		if (B.ImportPath.Len() == 0 && A.ImportPath.Len() > 0)
-		{
-			return false;
-		}
-	
-		if(A.ImportOrder != B.ImportOrder)
-		{
-			return A.ImportOrder < B.ImportOrder;
-		}
-			
-		return AreStringsInAlphabeticalOrder(A.ImportPath, B.ImportPath);
-	};
-	
-	auto IsChildOf = [](const URuleAttribute& Child, const URuleAttribute& Parent) {
-		const size_t ParentGroupNum = Parent.Groups.Num();
-		const size_t ChildGroupNum = Child.Groups.Num();
-	
-		// parent path must be shorter
-		if (ParentGroupNum >= ChildGroupNum)
-		{
-			return false;
-		}
-	
-		// parent and child paths must be identical
-		for (size_t i = 0; i < ParentGroupNum; i++) {
-			if (Parent.Groups[i] != Child.Groups[i])
-			{
-				return false;
-			}
-		}
-		return true;
-	};
-	
-	auto GetFirstDifferentGroupInA = [](const URuleAttribute& A, const URuleAttribute& B) {
-		check(A.Groups.Num() == B.Groups.Num());
-		size_t i = 0;
-		
-		while ((i < A.Groups.Num()) && (A.Groups[i] == B.Groups[i])) {
-			i++;
-		}
-		return A.Groups[i];
-	};
-	
-	auto GetGlobalGroupOrder = [&GlobalGroupOrderMap](const URuleAttribute& RuleAttribute) {
-		const int* GroupOrderPtr  = GlobalGroupOrderMap.Find(FGroupOrderKey(RuleAttribute));
-		return (GroupOrderPtr == nullptr) ? AttributeGroupOrderNone :  (*GroupOrderPtr) ;
-	};
-	
-	auto AreAttributeGroupsInOrder = [&](const URuleAttribute& A, const URuleAttribute& B) {
-		if (IsChildOf(A, B))
-		{
-			return false; // child A should be sorted after parent B
-		}
-	
-		if (IsChildOf(B, A))
-		{
-			return true; // child B should be sorted after parent A
-		}
-	
-		const auto GlobalOrderA = GetGlobalGroupOrder(A);
-		const auto GlobalOrderB = GetGlobalGroupOrder(B);
-		if (GlobalOrderA != GlobalOrderB)
-		{
-			return (GlobalOrderA < GlobalOrderB);
-		}
-	
-		// sort higher level before lower level
-		if (A.Groups.Num() != B.Groups.Num())
-		{
-			return (A.Groups.Num() < B.Groups.Num());
-		}
-		return AreStringsInAlphabeticalOrder(GetFirstDifferentGroupInA(A, B), GetFirstDifferentGroupInA(B, A));
-	};
-	
-	auto AreAttributesInOrder = [&](const URuleAttribute& A, const URuleAttribute& B) {
-		if (A.ImportPath != B.ImportPath)
-		{
-			return AreImportPathsInOrder(A, B);
-		}
-
-		if (A.Groups != B.Groups)
-		{
-			return AreAttributeGroupsInOrder(A, B);
-		}
-		
-		if (A.Order == B.Order)
-		{
-			return AreStringsInAlphabeticalOrder(A.Name, B.Name);
-		}
-		return A.Order < B.Order;
-	};
-
-	return AreAttributesInOrder(Attribute, OtherAttribute);
-}
-} // namespace
-
-namespace Vitruvio
-{
-
-void UpdateAttributeMap(TMap<FString, URuleAttribute*>& AttributeMapOut, const AttributeMapUPtr& AttributeMap, const RuleFileInfoUPtr& RuleInfo, UObject* const Outer)
-{
-<<<<<<< HEAD
-	bool bNeedsResorting = false;
-=======
-	TMap<FString, URuleAttribute*> UnrealAttributeMap;
-	TMap<FString, int> ImportOrderMap = ParseImportOrderMap(RuleInfo);
-	
->>>>>>> eb3f455e
-	for (size_t AttributeIndex = 0; AttributeIndex < RuleInfo->getNumAttributes(); AttributeIndex++)
-	{
-		const prt::RuleFileInfo::Entry* AttrInfo = RuleInfo->getAttribute(AttributeIndex);
-		if (AttrInfo->getNumParameters() != 0)
-		{
-			continue;
-		}
-
-		// We only support the default style for the moment
-		FString Style(WCHAR_TO_TCHAR(prtu::getStyle(AttrInfo->getName()).c_str()));
-		if (Style != DEFAULT_STYLE)
-		{
-			continue;
-		}
-
-		const std::wstring Name(AttrInfo->getName());
-		URuleAttribute* Attribute = CreateAttribute(AttributeMap, AttrInfo, Outer);
-
-		if (Attribute)
-		{
-			const FString AttributeName = WCHAR_TO_TCHAR(Name.c_str());
-			Attribute->Name = AttributeName;
-<<<<<<< HEAD
-			
-=======
-			Attribute->DisplayName = DisplayName;
-			Attribute->ImportPath = ImportPath;
-			int* ImportOrder = ImportOrderMap.Find(ImportPath);
-			if (ImportOrder != nullptr)
-			{
-				Attribute->ImportOrder = *ImportOrder;
-			}
-
->>>>>>> eb3f455e
-			ParseAttributeAnnotations(AttrInfo, *Attribute, Outer);
-			if (!Attribute->bHidden)
-			{
-				//update/add attributes if they aren't hidden
-				if (AttributeMapOut.Contains(AttributeName))
-				{
-					const URuleAttribute* OutAttribute = AttributeMapOut[AttributeName];
-					if(!OutAttribute->bUserSet)
-					{
-						AttributeMapOut[AttributeName]->CopyValue(Attribute);
-					}
-				}
-				else
-				{
-					const FString DisplayName = WCHAR_TO_TCHAR(prtu::removeImport(prtu::removeStyle(Name.c_str())).c_str());
-					const FString ImportPath = WCHAR_TO_TCHAR(prtu::getFullImportPath(Name.c_str()).c_str());
-
-					Attribute->DisplayName = DisplayName;
-					Attribute->ImportPath = ImportPath;
-
-					AttributeMapOut.Add(AttributeName, Attribute);
-					bNeedsResorting = true;
-				}
-			}
-		}
-	}
-	if (bNeedsResorting)
-	{
-		TMap<FGroupOrderKey, int> GlobalGroupOrder = GetGlobalGroupOrderMap(AttributeMapOut);
-		AttributeMapOut.ValueSort([&GlobalGroupOrder](const URuleAttribute& A, const URuleAttribute& B) {
-			return IsAttributeBeforeOther(A, B, GlobalGroupOrder);
-		});
-	}
-}
-
-AttributeMapUPtr CreateAttributeMap(const TMap<FString, URuleAttribute*>& Attributes)
-{
-	AttributeMapBuilderUPtr AttributeMapBuilder(prt::AttributeMapBuilder::create());
-
-	for (const TPair<FString, URuleAttribute*>& AttributeEntry : Attributes)
-	{
-		const URuleAttribute* Attribute = AttributeEntry.Value;
-
-		if (!Attribute->bUserSet) continue;
-
-		if (const UFloatAttribute* FloatAttribute = Cast<UFloatAttribute>(Attribute))
-		{
-			AttributeMapBuilder->setFloat(TCHAR_TO_WCHAR(*Attribute->Name), FloatAttribute->Value);
-		}
-		else if (const UStringAttribute* StringAttribute = Cast<UStringAttribute>(Attribute))
-		{
-			AttributeMapBuilder->setString(TCHAR_TO_WCHAR(*Attribute->Name), TCHAR_TO_WCHAR(*StringAttribute->Value));
-		}
-		else if (const UBoolAttribute* BoolAttribute = Cast<UBoolAttribute>(Attribute))
-		{
-			AttributeMapBuilder->setBool(TCHAR_TO_WCHAR(*Attribute->Name), BoolAttribute->Value);
-		}
-		else if (const UStringArrayAttribute* StringArrayAttribute = Cast<UStringArrayAttribute>(Attribute))
-		{
-			std::vector<const wchar_t*> PtrVec = ToPtrVector(StringArrayAttribute->Values);
-			AttributeMapBuilder->setStringArray(TCHAR_TO_WCHAR(*Attribute->Name), PtrVec.data(), StringArrayAttribute->Values.Num());
-		}
-		else if (const UBoolArrayAttribute* BoolArrayAttribute = Cast<UBoolArrayAttribute>(Attribute))
-		{
-			AttributeMapBuilder->setBoolArray(TCHAR_TO_WCHAR(*Attribute->Name), BoolArrayAttribute->Values.GetData(), BoolArrayAttribute->Values.Num());
-		}
-		else if (const UFloatArrayAttribute* FloatArrayAttribute = Cast<UFloatArrayAttribute>(Attribute))
-		{
-			AttributeMapBuilder->setFloatArray(TCHAR_TO_WCHAR(*Attribute->Name), FloatArrayAttribute->Values.GetData(), FloatArrayAttribute->Values.Num());
-		}
-	}
-
-	return AttributeMapUPtr(AttributeMapBuilder->createAttributeMap(), PRTDestroyer());
-}
-} // namespace Vitruvio
+/* Copyright 2021 Esri
+ *
+ * Licensed under the Apache License Version 2.0 (the "License");
+ * you may not use this file except in compliance with the License.
+ * You may obtain a copy of the License at
+ *
+ *     http://www.apache.org/licenses/LICENSE-2.0
+ *
+ * Unless required by applicable law or agreed to in writing, software
+ * distributed under the License is distributed on an "AS IS" BASIS,
+ * WITHOUT WARRANTIES OR CONDITIONS OF ANY KIND, either express or implied.
+ * See the License for the specific language governing permissions and
+ * limitations under the License.
+ */
+
+#pragma once
+
+#include "AttributeConversion.h"
+
+#include "AnnotationParsing.h"
+
+#include "PRTTypes.h"
+#include "PRTUtils.h"
+#include "RuleAttributes.h"
+
+namespace
+{
+const FString DEFAULT_STYLE = TEXT("Default");
+
+std::vector<const wchar_t*> ToPtrVector(const TArray<FString>& Input)
+{
+	std::vector<const wchar_t*> PtrVec(Input.Num());
+	for (size_t i = 0; i < Input.Num(); i++)
+		PtrVec[i] = *Input[i];
+	return PtrVec;
+}
+
+URuleAttribute* CreateAttribute(const AttributeMapUPtr& AttributeMap, const prt::RuleFileInfo::Entry* AttrInfo, UObject* const Outer)
+{
+	const std::wstring Name(AttrInfo->getName());
+	const FName AttributeName = WCHAR_TO_TCHAR(Name.c_str());;
+	switch (AttrInfo->getReturnType())
+	{
+	case prt::AAT_BOOL:
+	{
+		UBoolAttribute* BoolAttribute = NewObject<UBoolAttribute>(Outer);
+		BoolAttribute->Value = AttributeMap->getBool(Name.c_str());
+		BoolAttribute->SetFlags(RF_Transactional);
+		return BoolAttribute;
+	}
+	case prt::AAT_INT:
+	case prt::AAT_FLOAT:
+	{
+		UFloatAttribute* FloatAttribute = NewObject<UFloatAttribute>(Outer);
+		FloatAttribute->Value = AttributeMap->getFloat(Name.c_str());
+		FloatAttribute->SetFlags(RF_Transactional);
+		return FloatAttribute;
+	}
+	case prt::AAT_STR:
+	{
+		UStringAttribute* StringAttribute = NewObject<UStringAttribute>(Outer);
+		StringAttribute->Value = WCHAR_TO_TCHAR(AttributeMap->getString(Name.c_str()));
+		StringAttribute->SetFlags(RF_Transactional);
+		return StringAttribute;
+	}
+	case prt::AAT_STR_ARRAY:
+	{
+		UStringArrayAttribute* StringArrayAttribute = NewObject<UStringArrayAttribute>(Outer);
+		size_t Count = 0;
+		const wchar_t* const* Arr = AttributeMap->getStringArray(Name.c_str(), &Count);
+		for (size_t Index = 0; Index < Count; Index++)
+		{
+			StringArrayAttribute->Values.Add(Arr[Index]);
+		}
+		StringArrayAttribute->SetFlags(RF_Transactional);
+		return StringArrayAttribute;
+	}
+	case prt::AAT_BOOL_ARRAY:
+	{
+		UBoolArrayAttribute* BoolArrayAttribute = NewObject<UBoolArrayAttribute>(Outer);
+		size_t Count = 0;
+		const bool* Arr = AttributeMap->getBoolArray(Name.c_str(), &Count);
+		for (size_t Index = 0; Index < Count; Index++)
+		{
+			BoolArrayAttribute->Values.Add(Arr[Index]);
+		}
+		BoolArrayAttribute->SetFlags(RF_Transactional);
+		return BoolArrayAttribute;
+	}
+	case prt::AAT_FLOAT_ARRAY:
+	{
+		UFloatArrayAttribute* FloatArrayAttribute = NewObject<UFloatArrayAttribute>(Outer);
+		size_t Count = 0;
+		const double* Arr = AttributeMap->getFloatArray(Name.c_str(), &Count);
+		for (size_t Index = 0; Index < Count; Index++)
+		{
+			FloatArrayAttribute->Values.Add(Arr[Index]);
+		}
+		FloatArrayAttribute->SetFlags(RF_Transactional);
+		return FloatArrayAttribute;
+	}
+	case prt::AAT_UNKNOWN:
+	case prt::AAT_VOID:
+
+	default:
+		return nullptr;
+	}
+}
+
+struct FGroupOrderKey
+{
+	TArray<FString> Groups;
+	FString ImportPath;
+
+	explicit FGroupOrderKey(const URuleAttribute& Attribute)
+	{
+		Groups = Attribute.Groups;
+		ImportPath = Attribute.ImportPath;
+	}
+
+	friend bool operator==(const FGroupOrderKey& A, const FGroupOrderKey& B)
+	{
+		const bool bGroupsEqual = A.Groups == B.Groups;
+		const bool bImportPathEqual = A.ImportPath.Equals(B.ImportPath);
+		return bGroupsEqual && bImportPathEqual;
+	}
+
+	friend bool operator!=(const FGroupOrderKey& Lhs, const FGroupOrderKey& RHS)
+	{
+		return !(Lhs == RHS);
+	}
+
+	friend uint32 GetTypeHash(const FGroupOrderKey& Object)
+	{
+		uint32 Hash = 0x844310C5;
+		for (const auto& Group : Object.Groups)
+		{
+			Hash = HashCombine(Hash, GetTypeHash(Group));
+		}
+		return HashCombine(Hash, GetTypeHash(Object.ImportPath));
+	}
+};
+
+constexpr int AttributeGroupOrderNone = INT32_MAX;
+
+// maps the highest attribute order from all attributes within a group to its group string key
+TMap<FGroupOrderKey, int> GetGlobalGroupOrderMap(const TMap<FString, URuleAttribute*>& Attributes) {
+	TMap<FGroupOrderKey,int> GlobalGroupOrderMap;
+	
+	for (const auto& AttributeTuple : Attributes) {
+		URuleAttribute* Attribute = AttributeTuple.Value;
+		TArray<FString> CurrGroups;
+		for (const FString& CurrGroup : Attribute->Groups) {
+			CurrGroups.Add(CurrGroup);
+
+			int& ValueRef = GlobalGroupOrderMap.FindOrAdd(FGroupOrderKey(*Attribute), AttributeGroupOrderNone);
+			ValueRef = FMath::Min(ValueRef, Attribute->GroupOrder);
+		}
+	}
+	return GlobalGroupOrderMap;
+}
+
+bool IsAttributeBeforeOther(const URuleAttribute& Attribute, const URuleAttribute& OtherAttribute, const TMap<FGroupOrderKey,int> GlobalGroupOrderMap)
+{
+	auto AreStringsInAlphabeticalOrder = [](const FString A, const FString B) {
+		return A.ToLower() < B.ToLower();
+	};
+	
+	auto AreImportPathsInOrder = [&](const URuleAttribute& A, const URuleAttribute& B) {
+		// sort main rule attributes before the rest
+		if (A.ImportPath.Len() == 0 && B.ImportPath.Len() > 0)
+		{
+			return true;
+		}
+		
+		if (B.ImportPath.Len() == 0 && A.ImportPath.Len() > 0)
+		{
+			return false;
+		}
+	
+		if(A.ImportOrder != B.ImportOrder)
+		{
+			return A.ImportOrder < B.ImportOrder;
+		}
+			
+		return AreStringsInAlphabeticalOrder(A.ImportPath, B.ImportPath);
+	};
+	
+	auto IsChildOf = [](const URuleAttribute& Child, const URuleAttribute& Parent) {
+		const size_t ParentGroupNum = Parent.Groups.Num();
+		const size_t ChildGroupNum = Child.Groups.Num();
+	
+		// parent path must be shorter
+		if (ParentGroupNum >= ChildGroupNum)
+		{
+			return false;
+		}
+	
+		// parent and child paths must be identical
+		for (size_t i = 0; i < ParentGroupNum; i++) {
+			if (Parent.Groups[i] != Child.Groups[i])
+			{
+				return false;
+			}
+		}
+		return true;
+	};
+	
+	auto GetFirstDifferentGroupInA = [](const URuleAttribute& A, const URuleAttribute& B) {
+		check(A.Groups.Num() == B.Groups.Num());
+		size_t i = 0;
+		
+		while ((i < A.Groups.Num()) && (A.Groups[i] == B.Groups[i])) {
+			i++;
+		}
+		return A.Groups[i];
+	};
+	
+	auto GetGlobalGroupOrder = [&GlobalGroupOrderMap](const URuleAttribute& RuleAttribute) {
+		const int* GroupOrderPtr  = GlobalGroupOrderMap.Find(FGroupOrderKey(RuleAttribute));
+		return (GroupOrderPtr == nullptr) ? AttributeGroupOrderNone :  (*GroupOrderPtr) ;
+	};
+	
+	auto AreAttributeGroupsInOrder = [&](const URuleAttribute& A, const URuleAttribute& B) {
+		if (IsChildOf(A, B))
+		{
+			return false; // child A should be sorted after parent B
+		}
+	
+		if (IsChildOf(B, A))
+		{
+			return true; // child B should be sorted after parent A
+		}
+	
+		const auto GlobalOrderA = GetGlobalGroupOrder(A);
+		const auto GlobalOrderB = GetGlobalGroupOrder(B);
+		if (GlobalOrderA != GlobalOrderB)
+		{
+			return (GlobalOrderA < GlobalOrderB);
+		}
+	
+		// sort higher level before lower level
+		if (A.Groups.Num() != B.Groups.Num())
+		{
+			return (A.Groups.Num() < B.Groups.Num());
+		}
+		return AreStringsInAlphabeticalOrder(GetFirstDifferentGroupInA(A, B), GetFirstDifferentGroupInA(B, A));
+	};
+	
+	auto AreAttributesInOrder = [&](const URuleAttribute& A, const URuleAttribute& B) {
+		if (A.ImportPath != B.ImportPath)
+		{
+			return AreImportPathsInOrder(A, B);
+		}
+
+		if (A.Groups != B.Groups)
+		{
+			return AreAttributeGroupsInOrder(A, B);
+		}
+		
+		if (A.Order == B.Order)
+		{
+			return AreStringsInAlphabeticalOrder(A.Name, B.Name);
+		}
+		return A.Order < B.Order;
+	};
+
+	return AreAttributesInOrder(Attribute, OtherAttribute);
+}
+} // namespace
+
+namespace Vitruvio
+{
+
+void UpdateAttributeMap(TMap<FString, URuleAttribute*>& AttributeMapOut, const AttributeMapUPtr& AttributeMap, const RuleFileInfoUPtr& RuleInfo, UObject* const Outer)
+{
+	bool bNeedsResorting = false;
+	TMap<FString, int> ImportOrderMap = ParseImportOrderMap(RuleInfo);
+	
+	for (size_t AttributeIndex = 0; AttributeIndex < RuleInfo->getNumAttributes(); AttributeIndex++)
+	{
+		const prt::RuleFileInfo::Entry* AttrInfo = RuleInfo->getAttribute(AttributeIndex);
+		if (AttrInfo->getNumParameters() != 0)
+		{
+			continue;
+		}
+
+		// We only support the default style for the moment
+		FString Style(WCHAR_TO_TCHAR(prtu::getStyle(AttrInfo->getName()).c_str()));
+		if (Style != DEFAULT_STYLE)
+		{
+			continue;
+		}
+
+		const std::wstring Name(AttrInfo->getName());
+		URuleAttribute* Attribute = CreateAttribute(AttributeMap, AttrInfo, Outer);
+
+		if (Attribute)
+		{
+			const FString AttributeName = WCHAR_TO_TCHAR(Name.c_str());
+			Attribute->Name = AttributeName;
+
+			ParseAttributeAnnotations(AttrInfo, *Attribute, Outer);
+			if (!Attribute->bHidden)
+			{
+				//update/add attributes if they aren't hidden
+				if (AttributeMapOut.Contains(AttributeName))
+				{
+					const URuleAttribute* OutAttribute = AttributeMapOut[AttributeName];
+					if(!OutAttribute->bUserSet)
+					{
+						AttributeMapOut[AttributeName]->CopyValue(Attribute);
+					}
+				}
+				else
+				{
+					const FString DisplayName = WCHAR_TO_TCHAR(prtu::removeImport(prtu::removeStyle(Name.c_str())).c_str());
+					const FString ImportPath = WCHAR_TO_TCHAR(prtu::getFullImportPath(Name.c_str()).c_str());
+
+					Attribute->DisplayName = DisplayName;
+					Attribute->ImportPath = ImportPath;
+					int* ImportOrder = ImportOrderMap.Find(ImportPath);
+					if (ImportOrder != nullptr)
+					{
+						Attribute->ImportOrder = *ImportOrder;
+					}
+					AttributeMapOut.Add(AttributeName, Attribute);
+					bNeedsResorting = true;
+				}
+			}
+		}
+	}
+	if (bNeedsResorting)
+	{
+		TMap<FGroupOrderKey, int> GlobalGroupOrder = GetGlobalGroupOrderMap(AttributeMapOut);
+		AttributeMapOut.ValueSort([&GlobalGroupOrder](const URuleAttribute& A, const URuleAttribute& B) {
+			return IsAttributeBeforeOther(A, B, GlobalGroupOrder);
+		});
+	}
+}
+
+AttributeMapUPtr CreateAttributeMap(const TMap<FString, URuleAttribute*>& Attributes)
+{
+	AttributeMapBuilderUPtr AttributeMapBuilder(prt::AttributeMapBuilder::create());
+
+	for (const TPair<FString, URuleAttribute*>& AttributeEntry : Attributes)
+	{
+		const URuleAttribute* Attribute = AttributeEntry.Value;
+
+		if (!Attribute->bUserSet) continue;
+
+		if (const UFloatAttribute* FloatAttribute = Cast<UFloatAttribute>(Attribute))
+		{
+			AttributeMapBuilder->setFloat(TCHAR_TO_WCHAR(*Attribute->Name), FloatAttribute->Value);
+		}
+		else if (const UStringAttribute* StringAttribute = Cast<UStringAttribute>(Attribute))
+		{
+			AttributeMapBuilder->setString(TCHAR_TO_WCHAR(*Attribute->Name), TCHAR_TO_WCHAR(*StringAttribute->Value));
+		}
+		else if (const UBoolAttribute* BoolAttribute = Cast<UBoolAttribute>(Attribute))
+		{
+			AttributeMapBuilder->setBool(TCHAR_TO_WCHAR(*Attribute->Name), BoolAttribute->Value);
+		}
+		else if (const UStringArrayAttribute* StringArrayAttribute = Cast<UStringArrayAttribute>(Attribute))
+		{
+			std::vector<const wchar_t*> PtrVec = ToPtrVector(StringArrayAttribute->Values);
+			AttributeMapBuilder->setStringArray(TCHAR_TO_WCHAR(*Attribute->Name), PtrVec.data(), StringArrayAttribute->Values.Num());
+		}
+		else if (const UBoolArrayAttribute* BoolArrayAttribute = Cast<UBoolArrayAttribute>(Attribute))
+		{
+			AttributeMapBuilder->setBoolArray(TCHAR_TO_WCHAR(*Attribute->Name), BoolArrayAttribute->Values.GetData(), BoolArrayAttribute->Values.Num());
+		}
+		else if (const UFloatArrayAttribute* FloatArrayAttribute = Cast<UFloatArrayAttribute>(Attribute))
+		{
+			AttributeMapBuilder->setFloatArray(TCHAR_TO_WCHAR(*Attribute->Name), FloatArrayAttribute->Values.GetData(), FloatArrayAttribute->Values.Num());
+		}
+	}
+
+	return AttributeMapUPtr(AttributeMapBuilder->createAttributeMap(), PRTDestroyer());
+}
+} // namespace Vitruvio